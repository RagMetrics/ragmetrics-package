[build-system]
requires = ["setuptools>=61.0", "wheel", "build"]
build-backend = "setuptools.build_meta"

[project]
name = "ragmetrics-client"
<<<<<<< HEAD
version = "0.1.9"
=======
version = "0.1.10"
>>>>>>> 648cb695
description = "Monitor your LLM calls. Test your LLM app."
readme = "README.md"
requires-python = ">=3.6"
dependencies = [
    "requests>=2.20.0"
]
authors = [
    { name = "ragmetrics" }
]
license = { text = "MIT" }
keywords = ["llm", "evaluation", "monitoring", "rag"]
urls = { Homepage = "https://ragmetrics.ai", Repository = "https://github.com/RagMetrics/ragmetrics-package" }
classifiers = [
    "Programming Language :: Python :: 3",
    "Programming Language :: Python :: 3.6",
    "Programming Language :: Python :: 3.7",
    "Programming Language :: Python :: 3.8",
    "Programming Language :: Python :: 3.9",
    "Programming Language :: Python :: 3.10",
    "Programming Language :: Python :: 3.11",
    "License :: OSI Approved :: MIT License",
    "Operating System :: OS Independent"
]

[tool.setuptools.packages.find]
include = ["ragmetrics", "ragmetrics.*"]<|MERGE_RESOLUTION|>--- conflicted
+++ resolved
@@ -4,11 +4,7 @@
 
 [project]
 name = "ragmetrics-client"
-<<<<<<< HEAD
-version = "0.1.9"
-=======
 version = "0.1.10"
->>>>>>> 648cb695
 description = "Monitor your LLM calls. Test your LLM app."
 readme = "README.md"
 requires-python = ">=3.6"
